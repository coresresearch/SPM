--- conflicted
+++ resolved
@@ -3,11 +3,7 @@
 # This file serves as the main model file.  
 #   It is called by the user to run the mode
 # 
-<<<<<<< HEAD
 from spm_functions import Half_Cell_Eqlib_Potential,Butler_Volmer,Species,Participant,Half_Cell
-=======
-from spm_functions import Half_Cell_Eqlib_Potential,current_density,Species,Participant,Half_Cell
->>>>>>> 63ea6e84
 
 C6 = Species("C",0,0,1,0)    
 LiC6 = Species("LiC",-230.0,-11.2,1,0)
@@ -15,11 +11,7 @@
 
 C6_rxn = Participant(C6,1,0.5)
 LiC6_rxn = Participant(LiC6,1,0.5)
-<<<<<<< HEAD
 Li_plus_rxn = Participant(Li_plus,1,0.1)
-=======
-Li_plus_rxn = Participant(Li_plus,1,1)
->>>>>>> 63ea6e84
 
 React = [Li_plus_rxn,C6_rxn]
 Prod = [LiC6_rxn]
@@ -28,10 +20,5 @@
 
 U = Half_Cell_Eqlib_Potential(HC)
 print(U,"[V]")
-
-<<<<<<< HEAD
 I = Butler_Volmer(12.3,-0.8,U,HC.Temp)
-=======
-I = current_density(12.3,-0.8,U,HC.Temp)
->>>>>>> 63ea6e84
 print(I,"[mA/cm2]")